--- conflicted
+++ resolved
@@ -77,15 +77,10 @@
     LUX = 28
     PERCENTAGE = 29
     SOIL_RAWADC = 30
-<<<<<<< HEAD
-    PM1 = 31
-    PM4 = 32    
+    RAIN_STATE = 31
+    PM1 = 32
+    PM4 = 33
     
-=======
-    RAIN_STATE = 31
-
->>>>>>> a72869af
-
 @dataclass
 class EcoWittMapping:
     """Mapping Sensor information."""
