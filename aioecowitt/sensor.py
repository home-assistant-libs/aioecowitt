"""Sensor and mapping data from ecowitt."""

from __future__ import annotations

import datetime as dt
import enum
from dataclasses import dataclass, field
from typing import TYPE_CHECKING, Self

if TYPE_CHECKING:
    from collections.abc import Callable

    from .station import EcoWittStation


@dataclass
class EcoWittSensor:
    """An internal sensor to the ecowitt."""

    name: str
    key: str
    stype: EcoWittSensorTypes
    station: EcoWittStation
    value: None | str | int | float | dt.datetime = field(default=None, init=False)
    last_update: float = field(default=0, init=False)
    last_update_m: float = field(default=0, init=False)
    update_cb: list[Callable[[], None]] = field(default_factory=list, init=False)

    def update_value(
        self,
        value: None | str | float | dt.datetime,
        last_update: float,
        last_update_m: float,
    ) -> None:
        """Update the value of the sensor."""
        self.last_update = last_update
        self.last_update_m = last_update_m

        # Set the value
        if self.value == value:
            return
        self.value = value

        # notify listeners
        for callback in self.update_cb:
            callback()


def _convert_timestamp(value: str) -> dt.datetime:
    return dt.datetime.fromtimestamp(int(value), dt.UTC)


@enum.unique
class EcoWittSensorTypes(enum.IntEnum):
    """EcoWitt sensor types."""

<<<<<<< HEAD
    INTERNAL = 1
    PRESSURE_HPA = 2
    PRESSURE_INHG = 3
    RAIN_COUNT_MM = 4
    RAIN_COUNT_INCHES = 5
    RAIN_RATE_MM = 6
    RAIN_RATE_INCHES = 7
    HUMIDITY = 8
    DEGREE = 9
    SPEED_KPH = 10
    SPEED_MPH = 11
    TEMPERATURE_C = 12
    TEMPERATURE_F = 13
    WATT_METERS_SQUARED = 14
    UV_INDEX = 15
    PM25 = 16
    PM10 = 17
    TIMESTAMP = 18
    LIGHTNING_COUNT = 19
    LIGHTNING_DISTANCE_KM = 20
    LIGHTNING_DISTANCE_MILES = 21
    LEAK = 22
    VOLTAGE = 23
    BATTERY_BINARY = 24
    BATTERY_VOLTAGE = 25
    BATTERY_PERCENTAGE = 26
    CO2_PPM = 27
    LUX = 28
    PERCENTAGE = 29
    SOIL_RAWADC = 30
    RAIN_STATE = 31
    PM1 = 32
    PM4 = 33
=======
    convert_fn: Callable[[str], str | int | float | dt.datetime]

    def __new__(
        cls,
        value: int,
        convert_fn: Callable[[str], str | int | float | dt.datetime],
    ) -> Self:
        """Create new EcoWittSensorTypes."""
        obj = int.__new__(cls, value)
        obj._value_ = value
        obj.convert_fn = convert_fn
        return obj

    INTERNAL = 1, lambda x: x
    PRESSURE_HPA = 2, lambda x: x  # HA should convert
    PRESSURE_INHG = 3, float
    RAIN_COUNT_MM = 4, lambda x: x  # HA should convert
    RAIN_COUNT_INCHES = 5, float
    RAIN_RATE_MM = 6, lambda x: x  # HA should convert
    RAIN_RATE_INCHES = 7, float
    HUMIDITY = 8, int
    DEGREE = 9, int
    SPEED_KPH = 10, lambda x: x  # HA should convert
    SPEED_MPH = 11, float
    TEMPERATURE_C = 12, lambda x: x  # HA should convert
    TEMPERATURE_F = 13, float
    WATT_METERS_SQUARED = 14, float
    UV_INDEX = 15, int
    PM25 = 16, float
    PM10 = 17, float
    TIMESTAMP = 18, _convert_timestamp
    LIGHTNING_COUNT = 19, int
    LIGHTNING_DISTANCE_KM = 20, int
    LIGHTNING_DISTANCE_MILES = 21, lambda x: x  # HA should convert
    LEAK = 22, int
    VOLTAGE = 23, float
    BATTERY_BINARY = 24, float
    BATTERY_VOLTAGE = 25, float
    BATTERY_PERCENTAGE = 26, lambda x: int(x) * 20
    CO2_PPM = 27, int
    LUX = 28, lambda x: x  # HA should convert
    PERCENTAGE = 29, int
    SOIL_RAWADC = 30, lambda x: x  # Keep it as it comes in
    RAIN_STATE = 31, int
    SOIL_MOISTURE = 32, int
    VPD_INHG = 33, float
>>>>>>> 99d805c9


@dataclass
class EcoWittMapping:
    """Mapping Sensor information."""

    name: str
    stype: EcoWittSensorTypes


SENSOR_MAP: dict[str, EcoWittMapping] = {
    "baromabshpa": EcoWittMapping("Absolute Pressure", EcoWittSensorTypes.PRESSURE_HPA),
    "baromrelhpa": EcoWittMapping("Relative Pressure", EcoWittSensorTypes.PRESSURE_HPA),
    "baromabsin": EcoWittMapping("Absolute Pressure", EcoWittSensorTypes.PRESSURE_INHG),
    "baromrelin": EcoWittMapping("Relative Pressure", EcoWittSensorTypes.PRESSURE_INHG),
    "vpd": EcoWittMapping("Vapour Pressure Deficit", EcoWittSensorTypes.VPD_INHG),
    "rainratein": EcoWittMapping("Rain Rate", EcoWittSensorTypes.RAIN_RATE_INCHES),
    "eventrainin": EcoWittMapping("Event Rain", EcoWittSensorTypes.RAIN_COUNT_INCHES),
    "hourlyrainin": EcoWittMapping("Hourly Rain", EcoWittSensorTypes.RAIN_COUNT_INCHES),
    "totalrainin": EcoWittMapping("Total Rain", EcoWittSensorTypes.RAIN_COUNT_INCHES),
    "dailyrainin": EcoWittMapping("Daily Rain", EcoWittSensorTypes.RAIN_COUNT_INCHES),
    "weeklyrainin": EcoWittMapping("Weekly Rain", EcoWittSensorTypes.RAIN_COUNT_INCHES),
    "monthlyrainin": EcoWittMapping(
        "Monthly Rain", EcoWittSensorTypes.RAIN_COUNT_INCHES
    ),
    "yearlyrainin": EcoWittMapping("Yearly Rain", EcoWittSensorTypes.RAIN_COUNT_INCHES),
    "rainratemm": EcoWittMapping("Rain Rate", EcoWittSensorTypes.RAIN_RATE_MM),
    "eventrainmm": EcoWittMapping("Event Rain", EcoWittSensorTypes.RAIN_COUNT_MM),
    "hourlyrainmm": EcoWittMapping("Hourly Rain", EcoWittSensorTypes.RAIN_COUNT_MM),
    "totalrainmm": EcoWittMapping("Total Rain", EcoWittSensorTypes.RAIN_COUNT_MM),
    "dailyrainmm": EcoWittMapping("Daily Rain", EcoWittSensorTypes.RAIN_COUNT_MM),
    "weeklyrainmm": EcoWittMapping("Weekly Rain", EcoWittSensorTypes.RAIN_COUNT_MM),
    "monthlyrainmm": EcoWittMapping("Monthly Rain", EcoWittSensorTypes.RAIN_COUNT_MM),
    "yearlyrainmm": EcoWittMapping("Yearly Rain", EcoWittSensorTypes.RAIN_COUNT_MM),
    "humidity": EcoWittMapping("Humidity", EcoWittSensorTypes.HUMIDITY),
    "humidityin": EcoWittMapping("Indoor Humidity", EcoWittSensorTypes.HUMIDITY),
    "humidity1": EcoWittMapping("Humidity 1", EcoWittSensorTypes.HUMIDITY),
    "humidity2": EcoWittMapping("Humidity 2", EcoWittSensorTypes.HUMIDITY),
    "humidity3": EcoWittMapping("Humidity 3", EcoWittSensorTypes.HUMIDITY),
    "humidity4": EcoWittMapping("Humidity 4", EcoWittSensorTypes.HUMIDITY),
    "humidity5": EcoWittMapping("Humidity 5", EcoWittSensorTypes.HUMIDITY),
    "humidity6": EcoWittMapping("Humidity 6", EcoWittSensorTypes.HUMIDITY),
    "humidity7": EcoWittMapping("Humidity 7", EcoWittSensorTypes.HUMIDITY),
    "humidity8": EcoWittMapping("Humidity 8", EcoWittSensorTypes.HUMIDITY),
    "winddir": EcoWittMapping("Wind Direction", EcoWittSensorTypes.DEGREE),
    "winddir_avg10m": EcoWittMapping(
        "Wind Direction 10m Avg", EcoWittSensorTypes.DEGREE
    ),
    "windspeedkmh": EcoWittMapping("Wind Speed", EcoWittSensorTypes.SPEED_KPH),
    "windspdkmh_avg10m": EcoWittMapping(
        "Wind Speed 10m Avg", EcoWittSensorTypes.SPEED_KPH
    ),
    "windgustkmh": EcoWittMapping("Wind Gust", EcoWittSensorTypes.SPEED_KPH),
    "maxdailygustkmh": EcoWittMapping("Max Daily Gust", EcoWittSensorTypes.SPEED_KPH),
    "windspeedmph": EcoWittMapping("Wind Speed", EcoWittSensorTypes.SPEED_MPH),
    "windspdmph_avg10m": EcoWittMapping(
        "Wind Speed 10m Avg", EcoWittSensorTypes.SPEED_MPH
    ),
    "windgustmph": EcoWittMapping("Wind Gust", EcoWittSensorTypes.SPEED_MPH),
    "maxdailygust": EcoWittMapping("Max Daily Wind Gust", EcoWittSensorTypes.SPEED_MPH),
    "tempc": EcoWittMapping("Outdoor Temperature", EcoWittSensorTypes.TEMPERATURE_C),
    "tempfeelsc": EcoWittMapping(
        "Feels like Temperature", EcoWittSensorTypes.TEMPERATURE_C
    ),
    "tempinc": EcoWittMapping("Indoor Temperature", EcoWittSensorTypes.TEMPERATURE_C),
    "temp1c": EcoWittMapping("Temperature 1", EcoWittSensorTypes.TEMPERATURE_C),
    "temp2c": EcoWittMapping("Temperature 2", EcoWittSensorTypes.TEMPERATURE_C),
    "temp3c": EcoWittMapping("Temperature 3", EcoWittSensorTypes.TEMPERATURE_C),
    "temp4c": EcoWittMapping("Temperature 4", EcoWittSensorTypes.TEMPERATURE_C),
    "temp5c": EcoWittMapping("Temperature 5", EcoWittSensorTypes.TEMPERATURE_C),
    "temp6c": EcoWittMapping("Temperature 6", EcoWittSensorTypes.TEMPERATURE_C),
    "temp7c": EcoWittMapping("Temperature 7", EcoWittSensorTypes.TEMPERATURE_C),
    "temp8c": EcoWittMapping("Temperature 8", EcoWittSensorTypes.TEMPERATURE_C),
    "dewpointc": EcoWittMapping("Dewpoint", EcoWittSensorTypes.TEMPERATURE_C),
    "dewpointinc": EcoWittMapping("Indoor Dewpoint", EcoWittSensorTypes.TEMPERATURE_C),
    "dewpoint1c": EcoWittMapping("Dewpoint 1", EcoWittSensorTypes.TEMPERATURE_C),
    "dewpoint2c": EcoWittMapping("Dewpoint 2", EcoWittSensorTypes.TEMPERATURE_C),
    "dewpoint3c": EcoWittMapping("Dewpoint 3", EcoWittSensorTypes.TEMPERATURE_C),
    "dewpoint4c": EcoWittMapping("Dewpoint 4", EcoWittSensorTypes.TEMPERATURE_C),
    "dewpoint5c": EcoWittMapping("Dewpoint 5", EcoWittSensorTypes.TEMPERATURE_C),
    "dewpoint6c": EcoWittMapping("Dewpoint 6", EcoWittSensorTypes.TEMPERATURE_C),
    "dewpoint7c": EcoWittMapping("Dewpoint 7", EcoWittSensorTypes.TEMPERATURE_C),
    "dewpoint8c": EcoWittMapping("Dewpoint 8", EcoWittSensorTypes.TEMPERATURE_C),
    "windchillc": EcoWittMapping("Windchill", EcoWittSensorTypes.TEMPERATURE_C),
    "tempf": EcoWittMapping("Outdoor Temperature", EcoWittSensorTypes.TEMPERATURE_F),
    "tempfeelsf": EcoWittMapping(
        "Feels like Temperature",
        EcoWittSensorTypes.TEMPERATURE_F,
    ),
    "tempinf": EcoWittMapping("Indoor Temperature", EcoWittSensorTypes.TEMPERATURE_F),
    "temp1f": EcoWittMapping("Temperature 1", EcoWittSensorTypes.TEMPERATURE_F),
    "temp2f": EcoWittMapping("Temperature 2", EcoWittSensorTypes.TEMPERATURE_F),
    "temp3f": EcoWittMapping("Temperature 3", EcoWittSensorTypes.TEMPERATURE_F),
    "temp4f": EcoWittMapping("Temperature 4", EcoWittSensorTypes.TEMPERATURE_F),
    "temp5f": EcoWittMapping("Temperature 5", EcoWittSensorTypes.TEMPERATURE_F),
    "temp6f": EcoWittMapping("Temperature 6", EcoWittSensorTypes.TEMPERATURE_F),
    "temp7f": EcoWittMapping("Temperature 7", EcoWittSensorTypes.TEMPERATURE_F),
    "temp8f": EcoWittMapping("Temperature 8", EcoWittSensorTypes.TEMPERATURE_F),
    "dewpointf": EcoWittMapping("Dewpoint", EcoWittSensorTypes.TEMPERATURE_F),
    "dewpointinf": EcoWittMapping("Indoor Dewpoint", EcoWittSensorTypes.TEMPERATURE_F),
    "dewpoint1f": EcoWittMapping("Dewpoint 1", EcoWittSensorTypes.TEMPERATURE_F),
    "dewpoint2f": EcoWittMapping("Dewpoint 2", EcoWittSensorTypes.TEMPERATURE_F),
    "dewpoint3f": EcoWittMapping("Dewpoint 3", EcoWittSensorTypes.TEMPERATURE_F),
    "dewpoint4f": EcoWittMapping("Dewpoint 4", EcoWittSensorTypes.TEMPERATURE_F),
    "dewpoint5f": EcoWittMapping("Dewpoint 5", EcoWittSensorTypes.TEMPERATURE_F),
    "dewpoint6f": EcoWittMapping("Dewpoint 6", EcoWittSensorTypes.TEMPERATURE_F),
    "dewpoint7f": EcoWittMapping("Dewpoint 7", EcoWittSensorTypes.TEMPERATURE_F),
    "dewpoint8f": EcoWittMapping("Dewpoint 8", EcoWittSensorTypes.TEMPERATURE_F),
    "windchillf": EcoWittMapping("Windchill", EcoWittSensorTypes.TEMPERATURE_F),
    "solarradiation": EcoWittMapping(
        "Solar Radiation", EcoWittSensorTypes.WATT_METERS_SQUARED
    ),
    "solarradiation_lux": EcoWittMapping("Solar Lux", EcoWittSensorTypes.LUX),
    "uv": EcoWittMapping("UV Index", EcoWittSensorTypes.UV_INDEX),
    "soilmoisture1": EcoWittMapping(
        "Soil Moisture 1", EcoWittSensorTypes.SOIL_MOISTURE
    ),
    "soilmoisture2": EcoWittMapping(
        "Soil Moisture 2", EcoWittSensorTypes.SOIL_MOISTURE
    ),
    "soilmoisture3": EcoWittMapping(
        "Soil Moisture 3", EcoWittSensorTypes.SOIL_MOISTURE
    ),
    "soilmoisture4": EcoWittMapping(
        "Soil Moisture 4", EcoWittSensorTypes.SOIL_MOISTURE
    ),
    "soilmoisture5": EcoWittMapping(
        "Soil Moisture 5", EcoWittSensorTypes.SOIL_MOISTURE
    ),
    "soilmoisture6": EcoWittMapping(
        "Soil Moisture 6", EcoWittSensorTypes.SOIL_MOISTURE
    ),
    "soilmoisture7": EcoWittMapping(
        "Soil Moisture 7", EcoWittSensorTypes.SOIL_MOISTURE
    ),
    "soilmoisture8": EcoWittMapping(
        "Soil Moisture 8", EcoWittSensorTypes.SOIL_MOISTURE
    ),
    "soilmoisture9": EcoWittMapping(
        "Soil Moisture 9", EcoWittSensorTypes.SOIL_MOISTURE
    ),
    "soilmoisture10": EcoWittMapping(
        "Soil Moisture 10", EcoWittSensorTypes.SOIL_MOISTURE
    ),
    "soilmoisture11": EcoWittMapping(
        "Soil Moisture 11", EcoWittSensorTypes.SOIL_MOISTURE
    ),
    "soilmoisture12": EcoWittMapping(
        "Soil Moisture 12", EcoWittSensorTypes.SOIL_MOISTURE
    ),
    "soilmoisture13": EcoWittMapping(
        "Soil Moisture 13", EcoWittSensorTypes.SOIL_MOISTURE
    ),
    "soilmoisture14": EcoWittMapping(
        "Soil Moisture 14", EcoWittSensorTypes.SOIL_MOISTURE
    ),
    "soilmoisture15": EcoWittMapping(
        "Soil Moisture 15", EcoWittSensorTypes.SOIL_MOISTURE
    ),
    "soilmoisture16": EcoWittMapping(
        "Soil Moisture 16", EcoWittSensorTypes.SOIL_MOISTURE
    ),
    "soilad1": EcoWittMapping("Soil AD 1", EcoWittSensorTypes.SOIL_RAWADC),
    "soilad2": EcoWittMapping("Soil AD 2", EcoWittSensorTypes.SOIL_RAWADC),
    "soilad3": EcoWittMapping("Soil AD 3", EcoWittSensorTypes.SOIL_RAWADC),
    "soilad4": EcoWittMapping("Soil AD 4", EcoWittSensorTypes.SOIL_RAWADC),
    "soilad5": EcoWittMapping("Soil AD 5", EcoWittSensorTypes.SOIL_RAWADC),
    "soilad6": EcoWittMapping("Soil AD 6", EcoWittSensorTypes.SOIL_RAWADC),
    "soilad7": EcoWittMapping("Soil AD 7", EcoWittSensorTypes.SOIL_RAWADC),
    "soilad8": EcoWittMapping("Soil AD 8", EcoWittSensorTypes.SOIL_RAWADC),
    "soilad9": EcoWittMapping("Soil AD 9", EcoWittSensorTypes.SOIL_RAWADC),
    "soilad10": EcoWittMapping("Soil AD 10", EcoWittSensorTypes.SOIL_RAWADC),
    "soilad11": EcoWittMapping("Soil AD 11", EcoWittSensorTypes.SOIL_RAWADC),
    "soilad12": EcoWittMapping("Soil AD 12", EcoWittSensorTypes.SOIL_RAWADC),
    "soilad13": EcoWittMapping("Soil AD 13", EcoWittSensorTypes.SOIL_RAWADC),
    "soilad14": EcoWittMapping("Soil AD 14", EcoWittSensorTypes.SOIL_RAWADC),
    "soilad15": EcoWittMapping("Soil AD 15", EcoWittSensorTypes.SOIL_RAWADC),
    "soilad16": EcoWittMapping("Soil AD 16", EcoWittSensorTypes.SOIL_RAWADC),
    "pm25_ch1": EcoWittMapping("PM2.5 1", EcoWittSensorTypes.PM25),
    "pm25_ch2": EcoWittMapping("PM2.5 2", EcoWittSensorTypes.PM25),
    "pm25_ch3": EcoWittMapping("PM2.5 3", EcoWittSensorTypes.PM25),
    "pm25_ch4": EcoWittMapping("PM2.5 4", EcoWittSensorTypes.PM25),
    "pm25_avg_24h_ch1": EcoWittMapping("PM2.5 24h Average 1", EcoWittSensorTypes.PM25),
    "pm25_avg_24h_ch2": EcoWittMapping("PM2.5 24h Average 2", EcoWittSensorTypes.PM25),
    "pm25_avg_24h_ch3": EcoWittMapping("PM2.5 24h Average 3", EcoWittSensorTypes.PM25),
    "pm25_avg_24h_ch4": EcoWittMapping("PM2.5 24h Average 4", EcoWittSensorTypes.PM25),
    "lightning_time": EcoWittMapping(
        "Last Lightning strike", EcoWittSensorTypes.TIMESTAMP
    ),
    "lightning_num": EcoWittMapping(
        "Lightning strikes", EcoWittSensorTypes.LIGHTNING_COUNT
    ),
    "lightning": EcoWittMapping(
        "Lightning strike distance", EcoWittSensorTypes.LIGHTNING_DISTANCE_KM
    ),
    "lightning_mi": EcoWittMapping(
        "Lightning strike distance",
        EcoWittSensorTypes.LIGHTNING_DISTANCE_MILES,
    ),
    "tf_co2": EcoWittMapping("WH45 Temperature", EcoWittSensorTypes.TEMPERATURE_F),
    "tf_co2c": EcoWittMapping("WH45 Temperature", EcoWittSensorTypes.TEMPERATURE_C),
    "humi_co2": EcoWittMapping("WH45 Humidity", EcoWittSensorTypes.HUMIDITY),
    "pm1_co2": EcoWittMapping("WH46 PM1 CO2", EcoWittSensorTypes.PM1),
    "pm1_24h_co2": EcoWittMapping("WH46 PM1 CO2 24h average", EcoWittSensorTypes.PM1),
    "pm4_co2": EcoWittMapping("WH46 PM4 CO2", EcoWittSensorTypes.PM4),
    "pm4_24h_co2": EcoWittMapping("WH46 PM4 CO2 24h average", EcoWittSensorTypes.PM4),
    "pm25_co2": EcoWittMapping("WH45 PM2.5 CO2", EcoWittSensorTypes.PM25),
    "pm25_24h_co2": EcoWittMapping(
        "WH45 PM2.5 CO2 24h average", EcoWittSensorTypes.PM25
    ),
    "pm10_co2": EcoWittMapping("WH45 PM10 CO2", EcoWittSensorTypes.PM10),
    "pm10_24h_co2": EcoWittMapping(
        "WH45 PM10 CO2 24h average", EcoWittSensorTypes.PM10
    ),
    "co2": EcoWittMapping("WH45 CO2", EcoWittSensorTypes.CO2_PPM),
    "co2_24h": EcoWittMapping("WH45 CO2 24h average", EcoWittSensorTypes.CO2_PPM),
    "co2_batt": EcoWittMapping("WH45 Battery", EcoWittSensorTypes.BATTERY_PERCENTAGE),
    "co2in": EcoWittMapping("Console CO2", EcoWittSensorTypes.CO2_PPM),
    "co2in_24h": EcoWittMapping("Console CO2 24h average", EcoWittSensorTypes.CO2_PPM),
    "console_batt": EcoWittMapping(
        "Console Battery", EcoWittSensorTypes.BATTERY_VOLTAGE
    ),
    "leak_ch1": EcoWittMapping("Leak Detection 1", EcoWittSensorTypes.LEAK),
    "leak_ch2": EcoWittMapping("Leak Detection 2", EcoWittSensorTypes.LEAK),
    "leak_ch3": EcoWittMapping("Leak Detection 3", EcoWittSensorTypes.LEAK),
    "leak_ch4": EcoWittMapping("Leak Detection 4", EcoWittSensorTypes.LEAK),
    "wh25batt": EcoWittMapping("WH25 Battery", EcoWittSensorTypes.BATTERY_BINARY),
    "wh26batt": EcoWittMapping("WH26 Battery", EcoWittSensorTypes.BATTERY_BINARY),
    "wh40batt": EcoWittMapping("WH40 Battery", EcoWittSensorTypes.BATTERY_VOLTAGE),
    "wh57batt": EcoWittMapping("WH57 Battery", EcoWittSensorTypes.BATTERY_PERCENTAGE),
    "wh65batt": EcoWittMapping("WH65 Battery", EcoWittSensorTypes.BATTERY_BINARY),
    "wh68batt": EcoWittMapping("WH68 Battery", EcoWittSensorTypes.BATTERY_VOLTAGE),
    "wh80batt": EcoWittMapping("WH80 Battery", EcoWittSensorTypes.BATTERY_VOLTAGE),
    "wh85batt": EcoWittMapping("WH85 Battery", EcoWittSensorTypes.BATTERY_VOLTAGE),
    "wh90batt": EcoWittMapping("WH90 Battery", EcoWittSensorTypes.BATTERY_VOLTAGE),
    "soilbatt1": EcoWittMapping("Soil Battery 1", EcoWittSensorTypes.BATTERY_VOLTAGE),
    "soilbatt2": EcoWittMapping("Soil Battery 2", EcoWittSensorTypes.BATTERY_VOLTAGE),
    "soilbatt3": EcoWittMapping("Soil Battery 3", EcoWittSensorTypes.BATTERY_VOLTAGE),
    "soilbatt4": EcoWittMapping("Soil Battery 4", EcoWittSensorTypes.BATTERY_VOLTAGE),
    "soilbatt5": EcoWittMapping("Soil Battery 5", EcoWittSensorTypes.BATTERY_VOLTAGE),
    "soilbatt6": EcoWittMapping("Soil Battery 6", EcoWittSensorTypes.BATTERY_VOLTAGE),
    "soilbatt7": EcoWittMapping("Soil Battery 7", EcoWittSensorTypes.BATTERY_VOLTAGE),
    "soilbatt8": EcoWittMapping("Soil Battery 8", EcoWittSensorTypes.BATTERY_VOLTAGE),
    "soilbatt9": EcoWittMapping("Soil Battery 9", EcoWittSensorTypes.BATTERY_VOLTAGE),
    "soilbatt10": EcoWittMapping("Soil Battery 10", EcoWittSensorTypes.BATTERY_VOLTAGE),
    "soilbatt11": EcoWittMapping("Soil Battery 11", EcoWittSensorTypes.BATTERY_VOLTAGE),
    "soilbatt12": EcoWittMapping("Soil Battery 12", EcoWittSensorTypes.BATTERY_VOLTAGE),
    "soilbatt13": EcoWittMapping("Soil Battery 13", EcoWittSensorTypes.BATTERY_VOLTAGE),
    "soilbatt14": EcoWittMapping("Soil Battery 14", EcoWittSensorTypes.BATTERY_VOLTAGE),
    "soilbatt15": EcoWittMapping("Soil Battery 15", EcoWittSensorTypes.BATTERY_VOLTAGE),
    "soilbatt16": EcoWittMapping("Soil Battery 16", EcoWittSensorTypes.BATTERY_VOLTAGE),
    "batt1": EcoWittMapping("Battery 1", EcoWittSensorTypes.BATTERY_BINARY),
    "batt2": EcoWittMapping("Battery 2", EcoWittSensorTypes.BATTERY_BINARY),
    "batt3": EcoWittMapping("Battery 3", EcoWittSensorTypes.BATTERY_BINARY),
    "batt4": EcoWittMapping("Battery 4", EcoWittSensorTypes.BATTERY_BINARY),
    "batt5": EcoWittMapping("Battery 5", EcoWittSensorTypes.BATTERY_BINARY),
    "batt6": EcoWittMapping("Battery 6", EcoWittSensorTypes.BATTERY_BINARY),
    "batt7": EcoWittMapping("Battery 7", EcoWittSensorTypes.BATTERY_BINARY),
    "batt8": EcoWittMapping("Battery 8", EcoWittSensorTypes.BATTERY_BINARY),
    "pm25batt1": EcoWittMapping(
        "PM2.5 1 Battery", EcoWittSensorTypes.BATTERY_PERCENTAGE
    ),
    "pm25batt2": EcoWittMapping(
        "PM2.5 2 Battery", EcoWittSensorTypes.BATTERY_PERCENTAGE
    ),
    "pm25batt3": EcoWittMapping(
        "PM2.5 3 Battery", EcoWittSensorTypes.BATTERY_PERCENTAGE
    ),
    "pm25batt4": EcoWittMapping(
        "PM2.5 4 Battery", EcoWittSensorTypes.BATTERY_PERCENTAGE
    ),
    "pm25batt5": EcoWittMapping(
        "PM2.5 5 Battery", EcoWittSensorTypes.BATTERY_PERCENTAGE
    ),
    "pm25batt6": EcoWittMapping(
        "PM2.5 6 Battery", EcoWittSensorTypes.BATTERY_PERCENTAGE
    ),
    "pm25batt7": EcoWittMapping(
        "PM2.5 7 Battery", EcoWittSensorTypes.BATTERY_PERCENTAGE
    ),
    "pm25batt8": EcoWittMapping(
        "PM2.5 8 Battery", EcoWittSensorTypes.BATTERY_PERCENTAGE
    ),
    "leakbatt1": EcoWittMapping(
        "Leak Detection 1 Battery",
        EcoWittSensorTypes.BATTERY_PERCENTAGE,
    ),
    "leakbatt2": EcoWittMapping(
        "Leak Detection 2 Battery",
        EcoWittSensorTypes.BATTERY_PERCENTAGE,
    ),
    "leakbatt3": EcoWittMapping(
        "Leak Detection 3 Battery",
        EcoWittSensorTypes.BATTERY_PERCENTAGE,
    ),
    "leakbatt4": EcoWittMapping(
        "Leak Detection 4 Battery",
        EcoWittSensorTypes.BATTERY_PERCENTAGE,
    ),
    "leakbatt5": EcoWittMapping(
        "Leak Detection 5 Battery",
        EcoWittSensorTypes.BATTERY_PERCENTAGE,
    ),
    "leakbatt6": EcoWittMapping(
        "Leak Detection 6 Battery",
        EcoWittSensorTypes.BATTERY_PERCENTAGE,
    ),
    "leakbatt7": EcoWittMapping(
        "Leak Detection 7 Battery",
        EcoWittSensorTypes.BATTERY_PERCENTAGE,
    ),
    "leakbatt8": EcoWittMapping(
        "Leak Detection 8 Battery",
        EcoWittSensorTypes.BATTERY_PERCENTAGE,
    ),
    "tf_ch1c": EcoWittMapping("Soil Temperature 1", EcoWittSensorTypes.TEMPERATURE_C),
    "tf_ch2c": EcoWittMapping("Soil Temperature 2", EcoWittSensorTypes.TEMPERATURE_C),
    "tf_ch3c": EcoWittMapping("Soil Temperature 3", EcoWittSensorTypes.TEMPERATURE_C),
    "tf_ch4c": EcoWittMapping("Soil Temperature 4", EcoWittSensorTypes.TEMPERATURE_C),
    "tf_ch5c": EcoWittMapping("Soil Temperature 5", EcoWittSensorTypes.TEMPERATURE_C),
    "tf_ch6c": EcoWittMapping("Soil Temperature 6", EcoWittSensorTypes.TEMPERATURE_C),
    "tf_ch7c": EcoWittMapping("Soil Temperature 7", EcoWittSensorTypes.TEMPERATURE_C),
    "tf_ch8c": EcoWittMapping("Soil Temperature 8", EcoWittSensorTypes.TEMPERATURE_C),
    "tf_ch1": EcoWittMapping("Soil Temperature 1", EcoWittSensorTypes.TEMPERATURE_F),
    "tf_ch2": EcoWittMapping("Soil Temperature 2", EcoWittSensorTypes.TEMPERATURE_F),
    "tf_ch3": EcoWittMapping("Soil Temperature 3", EcoWittSensorTypes.TEMPERATURE_F),
    "tf_ch4": EcoWittMapping("Soil Temperature 4", EcoWittSensorTypes.TEMPERATURE_F),
    "tf_ch5": EcoWittMapping("Soil Temperature 5", EcoWittSensorTypes.TEMPERATURE_F),
    "tf_ch6": EcoWittMapping("Soil Temperature 6", EcoWittSensorTypes.TEMPERATURE_F),
    "tf_ch7": EcoWittMapping("Soil Temperature 7", EcoWittSensorTypes.TEMPERATURE_F),
    "tf_ch8": EcoWittMapping("Soil Temperature 8", EcoWittSensorTypes.TEMPERATURE_F),
    "tf_batt1": EcoWittMapping(
        "Soil Temperature 1 Battery", EcoWittSensorTypes.BATTERY_VOLTAGE
    ),
    "tf_batt2": EcoWittMapping(
        "Soil Temperature 2 Battery", EcoWittSensorTypes.BATTERY_VOLTAGE
    ),
    "tf_batt3": EcoWittMapping(
        "Soil Temperature 3 Battery", EcoWittSensorTypes.BATTERY_VOLTAGE
    ),
    "tf_batt4": EcoWittMapping(
        "Soil Temperature 4 Battery", EcoWittSensorTypes.BATTERY_VOLTAGE
    ),
    "tf_batt5": EcoWittMapping(
        "Soil Temperature 5 Battery", EcoWittSensorTypes.BATTERY_VOLTAGE
    ),
    "tf_batt6": EcoWittMapping(
        "Soil Temperature 6 Battery", EcoWittSensorTypes.BATTERY_VOLTAGE
    ),
    "tf_batt7": EcoWittMapping(
        "Soil Temperature 7 Battery", EcoWittSensorTypes.BATTERY_VOLTAGE
    ),
    "tf_batt8": EcoWittMapping(
        "Soil Temperature 8 Battery", EcoWittSensorTypes.BATTERY_VOLTAGE
    ),
    "leafwetness_ch1": EcoWittMapping("Leaf Wetness 1", EcoWittSensorTypes.PERCENTAGE),
    "leafwetness_ch2": EcoWittMapping("Leaf Wetness 2", EcoWittSensorTypes.PERCENTAGE),
    "leafwetness_ch3": EcoWittMapping("Leaf Wetness 3", EcoWittSensorTypes.PERCENTAGE),
    "leafwetness_ch4": EcoWittMapping("Leaf Wetness 4", EcoWittSensorTypes.PERCENTAGE),
    "leafwetness_ch5": EcoWittMapping("Leaf Wetness 5", EcoWittSensorTypes.PERCENTAGE),
    "leafwetness_ch6": EcoWittMapping("Leaf Wetness 6", EcoWittSensorTypes.PERCENTAGE),
    "leafwetness_ch7": EcoWittMapping("Leaf Wetness 7", EcoWittSensorTypes.PERCENTAGE),
    "leafwetness_ch8": EcoWittMapping("Leaf Wetness 8", EcoWittSensorTypes.PERCENTAGE),
    "leaf_batt1": EcoWittMapping(
        "Leaf Wetness 1 Battery", EcoWittSensorTypes.BATTERY_VOLTAGE
    ),
    "leaf_batt2": EcoWittMapping(
        "Leaf Wetness 2 Battery", EcoWittSensorTypes.BATTERY_VOLTAGE
    ),
    "leaf_batt3": EcoWittMapping(
        "Leaf Wetness 3 Battery", EcoWittSensorTypes.BATTERY_VOLTAGE
    ),
    "leaf_batt4": EcoWittMapping(
        "Leaf Wetness 4 Battery", EcoWittSensorTypes.BATTERY_VOLTAGE
    ),
    "leaf_batt5": EcoWittMapping(
        "Leaf Wetness 5 Battery", EcoWittSensorTypes.BATTERY_VOLTAGE
    ),
    "leaf_batt6": EcoWittMapping(
        "Leaf Wetness 6 Battery", EcoWittSensorTypes.BATTERY_VOLTAGE
    ),
    "leaf_batt7": EcoWittMapping(
        "Leaf Wetness 7 Battery", EcoWittSensorTypes.BATTERY_VOLTAGE
    ),
    "leaf_batt8": EcoWittMapping(
        "Leaf Wetness 8 Battery", EcoWittSensorTypes.BATTERY_VOLTAGE
    ),
    "dateutc": EcoWittMapping("dateutc", EcoWittSensorTypes.INTERNAL),
    "fields": EcoWittMapping("field list", EcoWittSensorTypes.INTERNAL),
    "ws85cap_volt": EcoWittMapping("WH85 Capacitor", EcoWittSensorTypes.VOLTAGE),
    "ws90cap_volt": EcoWittMapping("WH90 Capacitor", EcoWittSensorTypes.VOLTAGE),
    "rrain_piezo": EcoWittMapping(
        "Rain Rate Piezo", EcoWittSensorTypes.RAIN_RATE_INCHES
    ),
    "erain_piezo": EcoWittMapping(
        "Event Rain Piezo", EcoWittSensorTypes.RAIN_COUNT_INCHES
    ),
    "hrain_piezo": EcoWittMapping(
        "Hourly Rain Piezo", EcoWittSensorTypes.RAIN_COUNT_INCHES
    ),
    "drain_piezo": EcoWittMapping(
        "Daily Rain Piezo", EcoWittSensorTypes.RAIN_COUNT_INCHES
    ),
    "wrain_piezo": EcoWittMapping(
        "Weekly Rain Piezo", EcoWittSensorTypes.RAIN_COUNT_INCHES
    ),
    "mrain_piezo": EcoWittMapping(
        "Monthly Rain Piezo", EcoWittSensorTypes.RAIN_COUNT_INCHES
    ),
    "yrain_piezo": EcoWittMapping(
        "Yearly Rain Piezo", EcoWittSensorTypes.RAIN_COUNT_INCHES
    ),
    "srain_piezo": EcoWittMapping("Rain State Piezo", EcoWittSensorTypes.RAIN_STATE),
    "rrain_piezomm": EcoWittMapping("Rain Rate Piezo", EcoWittSensorTypes.RAIN_RATE_MM),
    "erain_piezomm": EcoWittMapping(
        "Event Rain Piezo", EcoWittSensorTypes.RAIN_COUNT_MM
    ),
    "hrain_piezomm": EcoWittMapping(
        "Hourly Rain Piezo", EcoWittSensorTypes.RAIN_COUNT_MM
    ),
    "drain_piezomm": EcoWittMapping(
        "Daily Rain Piezo", EcoWittSensorTypes.RAIN_COUNT_MM
    ),
    "wrain_piezomm": EcoWittMapping(
        "Weekly Rain Piezo", EcoWittSensorTypes.RAIN_COUNT_MM
    ),
    "mrain_piezomm": EcoWittMapping(
        "Monthly Rain Piezo", EcoWittSensorTypes.RAIN_COUNT_MM
    ),
    "yrain_piezomm": EcoWittMapping(
        "Yearly Rain Piezo", EcoWittSensorTypes.RAIN_COUNT_MM
    ),
    "runtime": EcoWittMapping("Runtime", EcoWittSensorTypes.INTERNAL),
    "interval": EcoWittMapping("Interval", EcoWittSensorTypes.INTERNAL),
    "heap": EcoWittMapping("Memory heap", EcoWittSensorTypes.INTERNAL),
}<|MERGE_RESOLUTION|>--- conflicted
+++ resolved
@@ -54,41 +54,6 @@
 class EcoWittSensorTypes(enum.IntEnum):
     """EcoWitt sensor types."""
 
-<<<<<<< HEAD
-    INTERNAL = 1
-    PRESSURE_HPA = 2
-    PRESSURE_INHG = 3
-    RAIN_COUNT_MM = 4
-    RAIN_COUNT_INCHES = 5
-    RAIN_RATE_MM = 6
-    RAIN_RATE_INCHES = 7
-    HUMIDITY = 8
-    DEGREE = 9
-    SPEED_KPH = 10
-    SPEED_MPH = 11
-    TEMPERATURE_C = 12
-    TEMPERATURE_F = 13
-    WATT_METERS_SQUARED = 14
-    UV_INDEX = 15
-    PM25 = 16
-    PM10 = 17
-    TIMESTAMP = 18
-    LIGHTNING_COUNT = 19
-    LIGHTNING_DISTANCE_KM = 20
-    LIGHTNING_DISTANCE_MILES = 21
-    LEAK = 22
-    VOLTAGE = 23
-    BATTERY_BINARY = 24
-    BATTERY_VOLTAGE = 25
-    BATTERY_PERCENTAGE = 26
-    CO2_PPM = 27
-    LUX = 28
-    PERCENTAGE = 29
-    SOIL_RAWADC = 30
-    RAIN_STATE = 31
-    PM1 = 32
-    PM4 = 33
-=======
     convert_fn: Callable[[str], str | int | float | dt.datetime]
 
     def __new__(
@@ -135,7 +100,8 @@
     RAIN_STATE = 31, int
     SOIL_MOISTURE = 32, int
     VPD_INHG = 33, float
->>>>>>> 99d805c9
+    PM1 = 34, float
+    PM4 = 35, float
 
 
 @dataclass
