--- conflicted
+++ resolved
@@ -1,13 +1,10 @@
 """Test ecowitt sensor module."""
 
-<<<<<<< HEAD
+from typing import Any
+
+import pytest
 from pytest_aiohttp import AiohttpClient
 
-=======
-from typing import Any
-import pytest
-from .const import GW2000A_V3_DATA
->>>>>>> da581f4e
 from aioecowitt.sensor import EcoWittSensor, EcoWittSensorTypes
 from aioecowitt.server import EcoWittListener
 
@@ -40,13 +37,6 @@
     assert called
 
 
-<<<<<<< HEAD
-async def test_heap_field(
-    ecowitt_server: EcoWittListener, ecowitt_http: AiohttpClient
-) -> None:
-    """Test handling of heap field."""
-    heap_sensor = None
-=======
 @pytest.mark.parametrize(
     ("sensor_key", "expected_value", "request_data"),
     [
@@ -55,15 +45,14 @@
     ],
 )
 async def test_sensor(
-    ecowitt_server,
-    ecowitt_http,
+    ecowitt_server: EcoWittListener,
+    ecowitt_http: AiohttpClient,
     sensor_key: str,
     expected_value: Any,
     request_data: dict[str, Any],
 ) -> None:
     """Test sensor is correct handled."""
     target_sensor = None
->>>>>>> da581f4e
 
     def on_change(sensor: EcoWittSensor) -> None:
         """Test callback."""
